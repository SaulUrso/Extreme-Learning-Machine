# the model, a 1 layer extreme learning machine

import numpy as np
from backfwd import solve_system


class ELM:

    def __init__(self, input_size, hidden_size, output_size=3, seed=0, init="fan-in"):
        self.input_size = input_size
        self.hidden_size = hidden_size
        self.output_size = output_size

        np.random.seed(seed)

        if init == "fan-in":
            self.input_weights = np.random.randn(input_size, hidden_size) / np.sqrt(
                input_size
            )
            self.b_in = np.random.randn(hidden_size) / np.sqrt(input_size)
            self.output_weights = np.random.randn(hidden_size, output_size) / np.sqrt(
                hidden_size
            )

        elif init == "std":
            self.input_weights = np.random.randn(input_size, hidden_size)
            self.b_in = np.random.randn(hidden_size)
            self.output_weights = np.random.randn(hidden_size, output_size)
        else:
            raise ValueError("Invalid initialization type.")
        assert self.input_weights.shape == (
            input_size,
            hidden_size,
        ), "Input weights matrix has incorrect dimensions."
        assert self.b_in.shape == (
            hidden_size,
        ), "Bias vector has incorrect dimensions."
        assert self.output_weights.shape == (
            hidden_size,
            output_size,
        ), "Output weights matrix has incorrect dimensions."

    def tanh(self, x):
        return np.tanh(x)

    def predict(self, x=None, A=None):
        if A is None:
            if x is None:
                raise ValueError("x must be provided.")
            A = self.tanh(x.dot(self.input_weights) + self.b_in)
        return A.dot(self.output_weights)

    def hidden_activations(self, x):
        return self.tanh(x.dot(self.input_weights) + self.b_in)

    def compute_gradient(self, X=None, Y=None, alpha=0, W_out=None, BtB=None, BtY=None):
        """
        Compute the gradient of the model's output with respect to the weights.

        Args:
            X (ndarray, optional): Input data matrix. Defaults to None.
            Y (ndarray, optional): Target output matrix. Defaults to None.
            alpha (float, optional): Regularization parameter. Defaults to 0.
            W_out (ndarray, optional): Output weight matrix. Defaults to None.
            BtB (ndarray, optional): Precomputed matrix A^T @ A + alpha * I. Defaults to None.
            BtY (ndarray, optional): Precomputed matrix A^T @ Y. Defaults to None.

        Returns:
            ndarray: The computed gradient.

        Raises:
            ValueError: If X and Y are not provided.

        Note:
            This method computes the gradient of the model's output with respect to the weights.
            It can be used for accelerated gradient computation by providing precomputed matrix W_out.
            If W_out is provided, the gradient is computed with respect to W_out, otherwise it is computed with respect to self.output_weights.
        """  # noqa: E501

        if BtB is None or BtY is None:
            if X is None or Y is None:
                raise ValueError("X and Y must be provided.")
            A = self.tanh(X @ self.input_weights + self.b_in)

        if BtB is None:
            BtB = A.T @ A + alpha * np.eye(self.hidden_size)

        if BtY is None:
            BtY = A.T @ Y

        # compute gradients w.r.t different weights (useful for accelerated gradient)
        if W_out is not None:
            grad = BtB @ W_out - BtY
        else:
            grad = BtB @ self.output_weights - BtY
        return grad

<<<<<<< HEAD
    def compute_wout_system(self, X, Y, alpha=0):

        A = self.hidden_activations(X)
        M = np.matmul(A.T, A) + alpha * np.eye(self.hidden_size)
        B = np.matmul(A.T, Y)
        self.output_weights = solve_system(M, B)

    def condition_number_m(self, X, alpha=0):
        A = self.hidden_activations(X)
        M = np.matmul(A.T, A) + alpha * np.eye(self.hidden_size)
        condition_number = np.linalg.cond(M, 2)
        return condition_number

    def compute_wout_system_np(self, X, Y, alpha=0):
        A = self.hidden_activations(X)
        M = np.matmul(A.T, A) + alpha * np.eye(self.hidden_size)

        B = np.matmul(A.T, Y)
        self.output_weights = np.linalg.solve(M, B)

    def compute_wout_system_qr(self, X, Y, alpha=0):
        """
        Compute the output weights using QR decomposition with L2 regularization.

        Args:
            X (ndarray): Input data (N x d)
            Y (ndarray): Target output (N x M)
            alpha (float): L2 regularization parameter

        Updates:
            self.output_weights (hidden_size x output_size)
        """
        A = self.hidden_activations(X)  # Compute hidden activations H
        Q, R = np.linalg.qr(A)  # QR decomposition of H

        # Compute (R^T R + alpha * I) β = R^T Q^T Y
        RtY = R.T @ Q.T @ Y
        RtR = R.T @ R + alpha * np.eye(self.hidden_size)

        # Solve for output weights
        self.output_weights = np.linalg.solve(RtR, RtY)
=======
    def computewoutsystem(self, X, Y, alpha=0):
        A = self.hidden_activations(X)
        M = np.matmul(A.T, A) + alpha * np.eye(self.hidden_size)
        B = np.matmul(A.T, Y)

        self.output_weights = solve_system(M, B)
>>>>>>> 271418e5


def compute_loss(y_true, y_pred, alpha=0):
    """
    Compute the loss between the true labels and predicted labels.

    Parameters:
    - y_true: numpy array, true labels
    - y_pred: numpy array, predicted labels
    - alpha: float, regularization parameter (default: 0)

    Returns:
    - loss: float, computed loss value
    """
    return (
        np.linalg.norm(y_true - y_pred, "fro") ** 2
        + alpha * np.linalg.norm(y_pred, "fro") ** 2
    ) / y_true.shape[0]


def compute_variance(y_true, y_pred):
    """
    Compute the variance between the true labels and predicted labels.

    Parameters:
    - y_true: numpy array, true labels
    - y_pred: numpy array, predicted labels

    Returns:
    - variance: float, computed variance value
    """
    return np.var(y_true - y_pred)<|MERGE_RESOLUTION|>--- conflicted
+++ resolved
@@ -95,7 +95,6 @@
             grad = BtB @ self.output_weights - BtY
         return grad
 
-<<<<<<< HEAD
     def compute_wout_system(self, X, Y, alpha=0):
 
         A = self.hidden_activations(X)
@@ -137,14 +136,13 @@
 
         # Solve for output weights
         self.output_weights = np.linalg.solve(RtR, RtY)
-=======
+
     def computewoutsystem(self, X, Y, alpha=0):
         A = self.hidden_activations(X)
         M = np.matmul(A.T, A) + alpha * np.eye(self.hidden_size)
         B = np.matmul(A.T, Y)
 
         self.output_weights = solve_system(M, B)
->>>>>>> 271418e5
 
 
 def compute_loss(y_true, y_pred, alpha=0):
